﻿<Project Sdk="Microsoft.NET.Sdk">

  <PropertyGroup>
    <TargetFramework>net6.0</TargetFramework>
    <Nullable>disable</Nullable>

    <IsPackable>false</IsPackable>

	  <Platforms>x64</Platforms>
	  <PlatformTarget>x64</PlatformTarget>
  </PropertyGroup>

  <ItemGroup>
    <PackageReference Include="Microsoft.NET.Test.Sdk" Version="16.11.0" />
    <PackageReference Include="MSTest.TestAdapter" Version="2.2.7" />
    <PackageReference Include="MSTest.TestFramework" Version="2.2.7" />
    <PackageReference Include="coverlet.collector" Version="3.1.0" />
    <PackageReference Include="Newtonsoft.Json" Version="13.0.1" />
    <PackageReference Include="ZenLib" Version="2.2.4" />
	<PackageReference Include="Gurobi.Optimizer" Version="9.5.2" />
  </ItemGroup>

  <Import Project="..\.stylecop\StyleCop.props" />

  <ItemGroup>
    <ProjectReference Include="..\MetaOptimize\MetaOptimize.csproj" />
  </ItemGroup>
<<<<<<< HEAD

  <ItemGroup>
    <Reference Include="gurobi95.netstandard20">
      <HintPath>C:\gurobi951\win64\lib\gurobi95.netstandard20.dll</HintPath>
    </Reference>
  </ItemGroup>

=======
>>>>>>> 49e4fa55
</Project><|MERGE_RESOLUTION|>--- conflicted
+++ resolved
@@ -25,14 +25,4 @@
   <ItemGroup>
     <ProjectReference Include="..\MetaOptimize\MetaOptimize.csproj" />
   </ItemGroup>
-<<<<<<< HEAD
-
-  <ItemGroup>
-    <Reference Include="gurobi95.netstandard20">
-      <HintPath>C:\gurobi951\win64\lib\gurobi95.netstandard20.dll</HintPath>
-    </Reference>
-  </ItemGroup>
-
-=======
->>>>>>> 49e4fa55
 </Project>