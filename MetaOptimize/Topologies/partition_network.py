import imp
import itertools
import parse_and_convert_graphml
from partitioning.spectral_clustering import SpectralClustering
from partitioning.fm_partitioning import FMPartitioning
from partitioning.leader_election import LeaderElection
from partitioning.leader_election_uniform import LeaderElectionUniform
import numpy as np
import networkx as nx
from collections import defaultdict
import os

topo_name_list = [
    # ("GtsCe", 1), 
    ("Cogentco", 0),
    # ("Uninett2010", 0)
    # ("Kdl", 1)
    # ("b4-teavar", 0),
    # ("ring_200", 0),
    # ("ring_400", 0),
    ("SWANTETopology", 0)
    ]
num_partitions_list = [
    2, 
    # 3,
    4,
    # 5,
    # 6,
    # 8, 
    # 10, 
    # 12,
    16,
    # 15, 
    # 20, 
    # 25,
<<<<<<< HEAD
    # 50,
    # 100,
=======
    50,
    100,
>>>>>>> ab1e55d6
]
num_shortest_paths_list = [
    2, 
    4, 
    10,
    16,
]

log_dir = ".\\partition_log\\{}_{}_{}\\"

# partitioning_method = SpectralClustering
partitioning_method_list = [
    FMPartitioning,
<<<<<<< HEAD
    SpectralClustering,
=======
    # SpectralClustering,
>>>>>>> ab1e55d6
    # LeaderElection,
    # LeaderElectionUniform
]

def k_shortest_paths(G, source, target, k, weight=None):
    return list(
        itertools.islice(nx.shortest_simple_paths(G, source, target, weight=weight), k)
    )


for partitioning_method in partitioning_method_list:
    for num_partitions in num_partitions_list:
        for topo_name, is_topo_zoo in topo_name_list:
            if is_topo_zoo:
                fname = f'..\\..\\..\\ncflow\\topologies\\topology-zoo\\{topo_name}.graphml'
                G = parse_and_convert_graphml.read_graph_graphml(fname)
            else:
                fname = f'{topo_name}.json'
                G = parse_and_convert_graphml.read_graph_json(fname)
            partition_obj = partitioning_method(num_partitions=num_partitions)
<<<<<<< HEAD
            partition_vector = partition_obj.partition(G, topo_name)
=======
            partition_vector = partition_obj.partition(G, topo_name=topo_name)
>>>>>>> ab1e55d6
            print(topo_name, partition_vector, partition_obj.name)
            folder_path = log_dir.format(topo_name, num_partitions, partition_obj.name)
            if not os.path.isdir(folder_path):
                os.mkdir(folder_path)
            total_edges = len(G.edges())
            subgraph_edges = 0
            subgraph_nodes = []
            num_intra_cluster_paths_dict = defaultdict(int)
            num_total_paths_dict = defaultdict(int)
            for pid in np.unique(partition_vector):
                nodes = np.argwhere(partition_vector == pid).flatten().tolist()
                subgraph_g = G.subgraph(nodes)
                subgraph_nodes.append((len(subgraph_g.nodes()), len(subgraph_g.edges())))
                subgraph_edges += len(subgraph_g.edges())
                # print(subgraph_g.edges())
                parse_and_convert_graphml.write_graph_json(subgraph_g, folder_path + f"/cluster_{pid}.json")
            
                for num_shortest_paths in num_shortest_paths_list:
                    for (node1, node2) in itertools.combinations(subgraph_g.nodes(), 2):
                        paths = k_shortest_paths(G, node1, node2, num_shortest_paths)
                        # print(paths)
                        for s_path in paths:
                            partitions = np.unique(partition_vector[s_path])
                            if len(partitions) > 1:
                                # print(partitions)
                                num_intra_cluster_paths_dict[num_shortest_paths] += 1
                            num_total_paths_dict[num_shortest_paths] += 1

            log_path = folder_path + f"/detail.txt"
            with open(log_path, "w") as fp:
                fp.writelines(f"num total edges {total_edges} num subgraph edges {subgraph_edges} num inter-cluster edges {total_edges - subgraph_edges}\n")
                fp.writelines(f'complete graph: nodes {len(G.nodes())} edges {len(G.edges())}\n')
                for sp in num_shortest_paths_list:
                    fp.writelines(f'{sp}-shortest paths num intra cluster paths {num_intra_cluster_paths_dict[sp]}, num total paths {num_total_paths_dict[sp]} frac {num_intra_cluster_paths_dict[sp] / num_total_paths_dict[sp]}\n')
                for pid, (node, edge) in enumerate(subgraph_nodes):
                    fp.writelines(f"cluster {pid}: nodes {node} edges {edge}\n")
<|MERGE_RESOLUTION|>--- conflicted
+++ resolved
@@ -2,6 +2,7 @@
 import itertools
 import parse_and_convert_graphml
 from partitioning.spectral_clustering import SpectralClustering
+from partitioning.fm_partitioning import FMPartitioning
 from partitioning.fm_partitioning import FMPartitioning
 from partitioning.leader_election import LeaderElection
 from partitioning.leader_election_uniform import LeaderElectionUniform
@@ -14,6 +15,7 @@
     # ("GtsCe", 1), 
     ("Cogentco", 0),
     # ("Uninett2010", 0)
+    # ("Kdl", 1)
     # ("Kdl", 1)
     # ("b4-teavar", 0),
     # ("ring_200", 0),
@@ -32,14 +34,10 @@
     16,
     # 15, 
     # 20, 
+    # 20, 
     # 25,
-<<<<<<< HEAD
     # 50,
     # 100,
-=======
-    50,
-    100,
->>>>>>> ab1e55d6
 ]
 num_shortest_paths_list = [
     2, 
@@ -53,11 +51,7 @@
 # partitioning_method = SpectralClustering
 partitioning_method_list = [
     FMPartitioning,
-<<<<<<< HEAD
     SpectralClustering,
-=======
-    # SpectralClustering,
->>>>>>> ab1e55d6
     # LeaderElection,
     # LeaderElectionUniform
 ]
@@ -78,11 +72,7 @@
                 fname = f'{topo_name}.json'
                 G = parse_and_convert_graphml.read_graph_json(fname)
             partition_obj = partitioning_method(num_partitions=num_partitions)
-<<<<<<< HEAD
             partition_vector = partition_obj.partition(G, topo_name)
-=======
-            partition_vector = partition_obj.partition(G, topo_name=topo_name)
->>>>>>> ab1e55d6
             print(topo_name, partition_vector, partition_obj.name)
             folder_path = log_dir.format(topo_name, num_partitions, partition_obj.name)
             if not os.path.isdir(folder_path):
