--- conflicted
+++ resolved
@@ -31,17 +31,11 @@
                     {
                         partition = topology.RandomPartition(numSlices);
                     }
-<<<<<<< HEAD
                     if (DirectEncoder)
                     {
                         // TODO: what is the directencoder, and how is it different from the others.
                         // TODO: fix the code.
-                        heuristicEncoder = new TEOptimalEncoder<TVar, TSolution>(solver, numPaths);
-=======
-                    Console.WriteLine("Exploring pop heuristic");
-                    if (DirectEncoder) {
                         heuristicEncoder = new TEMaxFlowOptimalEncoder<TVar, TSolution>(solver, numPaths);
->>>>>>> 922792df
                         throw new Exception("should verify the above implementation...");
                     }
                     else
@@ -361,7 +355,6 @@
         public static void findGapExpectedPopAdversarialDemandOnIndependentPartitions<TVar, TSolution>(CliOptions opts, Topology topology,
                 Dictionary<(string, string), double> demands, double optimal)
         {
-<<<<<<< HEAD
             var newSolver = (ISolver<TVar, TSolution>)new GurobiBinary(timeout: 3600, verbose: 0, timeToTerminateNoImprovement: 60);
             Console.WriteLine("trying on some random partitions to see the quality;");
             for (int i = 0; i < 100 - opts.NumRandom; i++)
@@ -380,7 +373,7 @@
                 var encodingHeuristic = newHeuristicEncoder.Encoding(topology, demandEqualityConstraints: demands, noAdditionalConstraints: true);
                 var solverSolutionHeuristic = newHeuristicEncoder.Solver.Maximize(encodingHeuristic.MaximizationObjective);
                 var optimizationSolutionHeuristic = (TEOptimizationSolution)newHeuristicEncoder.GetSolution(solverSolutionHeuristic);
-                var demandMet = optimizationSolutionHeuristic.TotalDemandMet;
+                var demandMet = optimizationSolutionHeuristic.MaxObjective;
                 // var newOptimalEncoder = new OptimalEncoder<TVar, TSolution>(newSolver, topology, opts.Paths);
                 // newHeuristicEncoder = new PopEncoder<TVar, TSolution>(newSolver, topology, k: opts.Paths, numPartitions: opts.PopSlices, demandPartitions: newPartition);
                 // var nresult = adversarialInputGenerator.MaximizeOptimalityGap(newOptimalEncoder, (IEncoder<TVar, TSolution>)newHeuristicEncoder, opts.DemandUB);
@@ -521,164 +514,6 @@
             // Console.WriteLine(Newtonsoft.Json.JsonConvert.SerializeObject(edgeToNumFlowMapping, Newtonsoft.Json.Formatting.Indented));
             // Console.WriteLine("==================== avg gap all fix " + numFlowPerEdge + " flow per edge demands" +
             //     " on " + num_r + " random partitions: " + (sum_r / num_r));
-=======
-                var newSolver = (ISolver<TVar, TSolution>)new GurobiBinary(timeout: 3600, verbose: 0, timeToTerminateNoImprovement: 60);
-                Console.WriteLine("trying on some random partitions to see the quality;");
-                for (int i = 0; i < 100 - opts.NumRandom; i++) {
-                    topology.RandomPartition(opts.PopSlices);
-                }
-                int num_r = 10;
-                double sum_r = 0;
-                var randomPartitionList = new List<IDictionary<(string, string), int>>();
-                for (int i = 0; i < num_r; i++) {
-                    newSolver.CleanAll();
-                    var newPartition = topology.RandomPartition(opts.PopSlices);
-                    randomPartitionList.Add(newPartition);
-                    var newHeuristicEncoder = new PopEncoder<TVar, TSolution>(newSolver, k: opts.Paths, numPartitions: opts.PopSlices, demandPartitions: newPartition);
-                    var encodingHeuristic = newHeuristicEncoder.Encoding(topology, demandEqualityConstraints: demands, noAdditionalConstraints: true);
-                    var solverSolutionHeuristic = newHeuristicEncoder.Solver.Maximize(encodingHeuristic.MaximizationObjective);
-                    var optimizationSolutionHeuristic = (TEOptimizationSolution)newHeuristicEncoder.GetSolution(solverSolutionHeuristic);
-                    var demandMet = optimizationSolutionHeuristic.MaxObjective;
-                    // var newOptimalEncoder = new OptimalEncoder<TVar, TSolution>(newSolver, topology, opts.Paths);
-                    // newHeuristicEncoder = new PopEncoder<TVar, TSolution>(newSolver, topology, k: opts.Paths, numPartitions: opts.PopSlices, demandPartitions: newPartition);
-                    // var nresult = adversarialInputGenerator.MaximizeOptimalityGap(newOptimalEncoder, (IEncoder<TVar, TSolution>)newHeuristicEncoder, opts.DemandUB);
-                    // var maxGap = nresult.Item1.TotalDemandMet - nresult.Item2.TotalDemandMet;
-                    // Console.WriteLine("random sample" + i + "-->" + "total demand = " + demandMet + " gap = " + (optimal - demandMet) + " max gap = " + maxGap);
-                    Console.WriteLine("random sample" + i + "-->" + "total demand = " + demandMet + " gap = " + (optimal - demandMet));
-                    sum_r += (optimal - demandMet);
-                }
-                Console.WriteLine("==================== avg gap on " + num_r + " random partitions: " + (sum_r / num_r));
-                // Console.WriteLine("==================== trying all-to-all demand");
-                // var all2allDemand = new Dictionary<(string, string), double>();
-                // double demandub = topology.MaxCapacity() * opts.Paths;
-                // if (opts.DemandUB > 0) {
-                //     demandub = opts.DemandUB;
-                // }
-                // foreach (var pair in topology.GetNodePairs()) {
-                //     all2allDemand[pair] = demandub;
-                // }
-                // num_r = 10;
-                // sum_r = 0;
-                // for (int i = 0; i < num_r; i++) {
-                //     newSolver.CleanAll();
-                //     var newPartition = randomPartitionList[i];
-                //     var newHeuristicEncoder = new PopEncoder<TVar, TSolution>(newSolver, topology, k: opts.Paths, numPartitions: opts.PopSlices, demandPartitions: newPartition);
-                //     var encodingHeuristic = newHeuristicEncoder.Encoding(demandEqualityConstraints: all2allDemand, noAdditionalConstraints: true);
-                //     var solverSolutionHeuristic = newHeuristicEncoder.Solver.Maximize(encodingHeuristic.MaximizationObjective);
-                //     var optimizationSolutionHeuristic = newHeuristicEncoder.GetSolution(solverSolutionHeuristic);
-                //     var newOptimalEncoder = new OptimalEncoder<TVar, TSolution>(newSolver, topology, opts.Paths);
-                //     var optimalEncoding = newOptimalEncoder.Encoding(demandEqualityConstraints: all2allDemand, noAdditionalConstraints: true);
-                //     var solverSolutionOptimal = newOptimalEncoder.Solver.Maximize(optimalEncoding.MaximizationObjective);
-                //     var optimizationSolutionOptimal = newOptimalEncoder.GetSolution(solverSolutionOptimal);
-                //     var demandMetHeuristic = optimizationSolutionHeuristic.TotalDemandMet;
-                //     var demandMetOptimal = optimizationSolutionOptimal.TotalDemandMet;
-                //     Console.WriteLine("random sample" + i + "-->" + "total demand: optimal = " + demandMetOptimal + " heuristic = " +
-                //             demandMetHeuristic + " gap = " + (demandMetOptimal - demandMetHeuristic));
-                //     sum_r += (demandMetOptimal - demandMetHeuristic);
-                // }
-                // Console.WriteLine("==================== avg gap all-to-all on " + num_r + " random partitions: " + (sum_r / num_r));
-                // var distance = 2;
-                // Console.WriteLine("========================= trying all nodes sending to other nodes with distance <= " + distance);
-                // var distanceDemand = new Dictionary<(string, string), double>();
-                // demandub = topology.MaxCapacity() * opts.Paths;
-                // if (opts.DemandUB > 0) {
-                //     demandub = opts.DemandUB;
-                // }
-                // foreach (var pair in topology.GetNodePairs()) {
-                //     var shortestPaths = topology.ShortestKPaths(1, pair.Item1, pair.Item2);
-                //     if (shortestPaths[0].Count() <= distance + 1) {
-                //         distanceDemand[pair] = demandub;
-                //     }
-                // }
-                // FillEmptyPairsWithZeroDemand(topology, distanceDemand);
-                // num_r = 10;
-                // sum_r = 0;
-                // for (int i = 0; i < num_r; i++) {
-                //     newSolver.CleanAll();
-                //     var newPartition = randomPartitionList[i];
-                //     var newHeuristicEncoder = new PopEncoder<TVar, TSolution>(newSolver, topology, k: opts.Paths, numPartitions: opts.PopSlices, demandPartitions: newPartition);
-                //     var encodingHeuristic = newHeuristicEncoder.Encoding(demandEqualityConstraints: distanceDemand, noAdditionalConstraints: true);
-                //     var solverSolutionHeuristic = newHeuristicEncoder.Solver.Maximize(encodingHeuristic.MaximizationObjective);
-                //     var optimizationSolutionHeuristic = newHeuristicEncoder.GetSolution(solverSolutionHeuristic);
-                //     var newOptimalEncoder = new OptimalEncoder<TVar, TSolution>(newSolver, topology, opts.Paths);
-                //     var optimalEncoding = newOptimalEncoder.Encoding(demandEqualityConstraints: distanceDemand, noAdditionalConstraints: true);
-                //     var solverSolutionOptimal = newOptimalEncoder.Solver.Maximize(optimalEncoding.MaximizationObjective);
-                //     var optimizationSolutionOptimal = newOptimalEncoder.GetSolution(solverSolutionOptimal);
-                //     var demandMetHeuristic = optimizationSolutionHeuristic.TotalDemandMet;
-                //     var demandMetOptimal = optimizationSolutionOptimal.TotalDemandMet;
-                //     Console.WriteLine("random sample" + i + "-->" + "total demand: optimal = " + demandMetOptimal + " heuristic = " +
-                //             demandMetHeuristic + " gap = " + (demandMetOptimal - demandMetHeuristic));
-                //     sum_r += (demandMetOptimal - demandMetHeuristic);
-                // }
-                // Console.WriteLine("==================== avg gap all nodes sending to other nodes with distance <= " + distance +
-                //     " on " + num_r + " random partitions: " + (sum_r / num_r));
-                // var numFlowPerEdge = 2;
-                // Console.WriteLine("========================= trying filling all edges with  " + numFlowPerEdge + " flows!!");
-                // var flowPerEdgeDemand = new Dictionary<(string, string), double>();
-                // var edgeToNumFlowMapping = new Dictionary<(string, string), double>();
-                // foreach (var edge in topology.GetAllEdges()) {
-                //     edgeToNumFlowMapping[(edge.Source, edge.Target)] = 0;
-                // }
-                // demandub = topology.MaxCapacity() * opts.Paths;
-                // if (opts.DemandUB > 0) {
-                //     demandub = opts.DemandUB;
-                // }
-                // var spl = 1;
-                // var allFilled = true;
-                // var addedDemand = false;
-                // do {
-                //     addedDemand = false;
-                //     Console.WriteLine("====spl= " + spl.ToString());
-                //     foreach (var pair in topology.GetNodePairs()) {
-                //         var shortestPaths = topology.ShortestKPaths(1, pair.Item1, pair.Item2)[0];
-                //         if (shortestPaths.Count() == spl + 1) {
-                //             var foundValid = false;
-                //             for (int n = 0; n < spl; n++) {
-                //                 if (edgeToNumFlowMapping[(shortestPaths[n], shortestPaths[n + 1])] < numFlowPerEdge) {
-                //                     foundValid = true;
-                //                     break;
-                //                 }
-                //             }
-                //             if (foundValid) {
-                //                 addedDemand = true;
-                //                 flowPerEdgeDemand[(pair)] = demandub;
-                //                 for (int n = 0; n < spl; n++) {
-                //                     edgeToNumFlowMapping[(shortestPaths[n], shortestPaths[n + 1])] += 1;
-                //                 }
-                //             }
-                //         }
-                //     }
-                //     spl += 1;
-                //     foreach (var edge in topology.GetAllEdges()) {
-                //         if (edgeToNumFlowMapping[(edge.Source, edge.Target)] < numFlowPerEdge) {
-                //             allFilled = false;
-                //         }
-                //     }
-                // } while (!allFilled & addedDemand);
-                // FillEmptyPairsWithZeroDemand(topology, flowPerEdgeDemand);
-                // num_r = 10;
-                // sum_r = 0;
-                // for (int i = 0; i < num_r; i++) {
-                //     newSolver.CleanAll();
-                //     var newPartition = randomPartitionList[i];
-                //     var newHeuristicEncoder = new PopEncoder<TVar, TSolution>(newSolver, topology, k: opts.Paths, numPartitions: opts.PopSlices, demandPartitions: newPartition);
-                //     var encodingHeuristic = newHeuristicEncoder.Encoding(demandEqualityConstraints: flowPerEdgeDemand, noAdditionalConstraints: true);
-                //     var solverSolutionHeuristic = newHeuristicEncoder.Solver.Maximize(encodingHeuristic.MaximizationObjective);
-                //     var optimizationSolutionHeuristic = newHeuristicEncoder.GetSolution(solverSolutionHeuristic);
-                //     var newOptimalEncoder = new OptimalEncoder<TVar, TSolution>(newSolver, topology, opts.Paths);
-                //     var optimalEncoding = newOptimalEncoder.Encoding(demandEqualityConstraints: flowPerEdgeDemand, noAdditionalConstraints: true);
-                //     var solverSolutionOptimal = newOptimalEncoder.Solver.Maximize(optimalEncoding.MaximizationObjective);
-                //     var optimizationSolutionOptimal = newOptimalEncoder.GetSolution(solverSolutionOptimal);
-                //     var demandMetHeuristic = optimizationSolutionHeuristic.TotalDemandMet;
-                //     var demandMetOptimal = optimizationSolutionOptimal.TotalDemandMet;
-                //     Console.WriteLine("random sample" + i + "-->" + "total demand: optimal = " + demandMetOptimal + " heuristic = " +
-                //             demandMetHeuristic + " gap = " + (demandMetOptimal - demandMetHeuristic));
-                //     sum_r += (demandMetOptimal - demandMetHeuristic);
-                // }
-                // Console.WriteLine(Newtonsoft.Json.JsonConvert.SerializeObject(edgeToNumFlowMapping, Newtonsoft.Json.Formatting.Indented));
-                // Console.WriteLine("==================== avg gap all fix " + numFlowPerEdge + " flow per edge demands" +
-                //     " on " + num_r + " random partitions: " + (sum_r / num_r));
->>>>>>> 922792df
         }
     }
 }