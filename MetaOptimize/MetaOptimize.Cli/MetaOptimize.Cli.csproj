--- conflicted
+++ resolved
@@ -25,8 +25,4 @@
     <ProjectReference Include="..\MetaOptimize.Test\MetaOptimize.Test.csproj" />
     <ProjectReference Include="..\MetaOptimize\MetaOptimize.csproj" />
   </ItemGroup>
-<<<<<<< HEAD
-
-=======
->>>>>>> 9fcc4987
 </Project>