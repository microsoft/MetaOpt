// <copyright file="AdversarialInputGenerator.cs" company="Microsoft">
// Copyright (c) Microsoft. All rights reserved.
// </copyright>

namespace MetaOptimize
{
    using System;
    using System.Collections.Generic;
    using System.Diagnostics;
    using System.Linq;
    using System.Threading;
    using Gurobi;

    /// <summary>
    /// Meta-optimization utility functions for maximizing optimality gaps.
    /// </summary>
    public class VBPAdversarialInputGenerator<TVar, TSolution>
    {
        private double smallestDemandUnit = 2 * Math.Pow(10, -2);
        /// <summary>
        /// The bins to fill.
        /// </summary>
        protected Bins Bins { get; set; }

        /// <summary>
        /// The number of items.
        /// </summary>
        protected int NumItems { get; set; }

        /// <summary>
        /// The dimension of resources.
        /// </summary>
        protected int NumDimensions { get; set; }

        /// <summary>
        /// number of processors to use for multiprocessing purposes.
        /// </summary>
        protected int NumProcesses { get; set; }

        /// <summary>
        /// The demand variables.
        /// </summary>
        protected Dictionary<int, List<TVar>> DemandVariables { get; set; }

        /// <summary>
        /// demand to binary polynomial.
        /// </summary>
        protected Dictionary<int, List<Polynomial<TVar>>> DemandToBinaryPoly { get; set; }

        /// <summary>
        /// Constructor.
        /// </summary>
        public VBPAdversarialInputGenerator(Bins bins, int numItems, int numDimensions, int numProcesses = -1)
        {
            this.Bins = bins;
            this.NumItems = numItems;
            this.NumDimensions = numDimensions;
            this.NumProcesses = numProcesses;
        }

        private Dictionary<int, List<TVar>> CreateDemandVariables(
                ISolver<TVar, TSolution> solver)
        {
            var output = new Dictionary<int, List<TVar>>();
            Console.WriteLine("[INFO] In total " + this.Bins.GetNum() + " bins");
<<<<<<< HEAD
            for (int itemID = 0; itemID < NumItems; itemID++)
            {
=======
            for (int itemID = 0; itemID < NumItems; itemID++) {
                // Console.WriteLine(itemID);
>>>>>>> 0f408c85
                output[itemID] = new List<TVar>();
                for (int dim = 0; dim < NumDimensions; dim++)
                {
                    // output[itemID].Add(new Polynomial<TVar>(new Term<TVar>(smallestDemandUnit, solver.CreateVariable("demand_" + itemID + "_" + dim, type: GRB.INTEGER))));
                    output[itemID].Add(solver.CreateVariable("demand_" + itemID + "_" + dim, lb: 0, ub: this.Bins.MaxCapacity(dim)));
                }
            }
            return output;
        }

        private void EnsureDemandUB(
            ISolver<TVar, TSolution> solver,
            IDictionary<int, List<double>> demandUB)
        {
            for (int dim = 0; dim < this.NumDimensions; dim++)
            {
                foreach (var (itemID, perDemandUb) in demandUB)
                {
                    var ub = perDemandUb[dim];
                    if (ub < 0)
                    {
                        ub = double.PositiveInfinity;
                    }
                    ub = Math.Min(this.Bins.MaxCapacity(dim), ub);
                    var poly = new Polynomial<TVar>();
                    poly.Add(new Term<TVar>(1, DemandVariables[itemID][dim]));
                    poly.Add(new Term<TVar>(-1 * ub));
                    solver.AddLeqZeroConstraint(poly);
                }
            }
        }

        private void EnsureDemandUB(
            ISolver<TVar, TSolution> solver,
            double origDemandUB)
        {
            for (int dim = 0; dim < this.NumDimensions; dim++)
            {
                var demandUB = origDemandUB;
                if (demandUB < 0)
                {
                    demandUB = double.PositiveInfinity;
                }
                demandUB = Math.Min(this.Bins.MaxCapacity(dim), demandUB);
                foreach (var (itemID, variable) in this.DemandVariables)
                {
                    var poly = new Polynomial<TVar>();
                    poly.Add(new Term<TVar>(1, variable[dim]));
                    poly.Add(new Term<TVar>(-1 * demandUB));
                    solver.AddLeqZeroConstraint(poly);
                }
            }
        }

        private void AddSingleDemandEquality(
            ISolver<TVar, TSolution> solver,
            int itemID,
            List<double> demand)
        {
            for (int dim = 0; dim < this.NumDimensions; dim++)
            {
                var poly = new Polynomial<TVar>();
                poly.Add(new Term<TVar>(1, DemandVariables[itemID][dim]));
                poly.Add(new Term<TVar>(-1 * demand[dim]));
                solver.AddEqZeroConstraint(poly);
            }
        }

        private void EnsureDemandEquality(
            ISolver<TVar, TSolution> solver,
            IDictionary<int, List<double>> constrainedDemands)
        {
            if (constrainedDemands == null)
            {
                return;
            }
            foreach (var (itemID, demand) in constrainedDemands)
            {
                AddSingleDemandEquality(solver, itemID, demand);
            }
        }

        private Polynomial<TVar> MultiplicationTwoBinaryPoly(
            ISolver<TVar, TSolution> solver,
            Polynomial<TVar> poly1,
            Polynomial<TVar> poly2)
        {
            var output = new Polynomial<TVar>();
            foreach (var term1 in poly1.GetTerms())
            {
                Debug.Assert(term1.Exponent == 1);
                foreach (var term2 in poly2.GetTerms())
                {
                    Debug.Assert(term2.Exponent == 1);
                    // replace multiplication of binary variables with z = xy.
                    var multBinary = solver.CreateVariable("multi_", type: GRB.BINARY);
                    output.Add(new Term<TVar>(term1.Coefficient * term2.Coefficient, multBinary));
                    // z <= x.
                    // z <= y.
                    solver.AddLeqZeroConstraint(new Polynomial<TVar>(
                        new Term<TVar>(1, multBinary),
                        new Term<TVar>(-1, term1.Variable.Value)));
                    solver.AddLeqZeroConstraint(new Polynomial<TVar>(
                        new Term<TVar>(1, multBinary),
                        new Term<TVar>(-1, term2.Variable.Value)));
                    // z >= x + y - 1
                    solver.AddLeqZeroConstraint(new Polynomial<TVar>(
                        new Term<TVar>(-1),
                        new Term<TVar>(-1, multBinary),
                        new Term<TVar>(1, term1.Variable.Value),
                        new Term<TVar>(1, term2.Variable.Value)));
                }
            }
            return output;
        }

        private Polynomial<TVar> MultiplicationBinaryContinuousPoly(
            ISolver<TVar, TSolution> solver,
            Polynomial<TVar> poly1,
            TVar variable2,
            double variableUB)
        {
            var output = new Polynomial<TVar>();
            foreach (var term1 in poly1.GetTerms())
            {
                var newVar = solver.CreateVariable("mult_bin_cont", type: GRB.CONTINUOUS, lb: 0);
                output.Add(new Term<TVar>(term1.Coefficient, newVar));
                // z <= Ux
                solver.AddLeqZeroConstraint(new Polynomial<TVar>(
                    new Term<TVar>(1, newVar),
                    new Term<TVar>(-1 * variableUB, term1.Variable.Value)));
                // z <= y
                solver.AddLeqZeroConstraint(new Polynomial<TVar>(
                    new Term<TVar>(1, newVar),
                    new Term<TVar>(-1, variable2)));
                // z >= y - U(1 - x)
                solver.AddLeqZeroConstraint(new Polynomial<TVar>(
                    new Term<TVar>(-1, newVar),
                    new Term<TVar>(1, variable2),
                    new Term<TVar>(-1 * variableUB),
                    new Term<TVar>(variableUB, term1.Variable.Value)));
            }
            return output;
        }

        /// <summary>
        /// Find an adversarial input that maximizes the optimality gap between two optimizations.
        /// </summary>
        public (VBPOptimizationSolution, VBPOptimizationSolution) MaximizeOptimalityGapFFD(
            IEncoder<TVar, TSolution> optimalEncoder,
            IEncoder<TVar, TSolution> heuristicEncoder,
            int numBinsUsedOptimal,
            FFDMethodChoice ffdMethod,
            double demandUB = -1,
            IList<IList<double>> demandList = null,
            IDictionary<int, List<double>> constrainedDemands = null,
            bool simplify = false,
            bool verbose = false,
            bool cleanUpSolver = true,
            IDictionary<int, List<double>> perDemandUB = null)
        {
            if (optimalEncoder.Solver != heuristicEncoder.Solver)
            {
                throw new Exception("Solver mismatch between optimal and heuristic encoders.");
            }
            if (demandUB != -1 & perDemandUB != null)
            {
                throw new Exception("if global demand ub is enabled, then perDemandUB should be null");
            }
            if (numBinsUsedOptimal <= 0 && numBinsUsedOptimal != -1)
            {
                throw new Exception("optimal number of bins should be either -1 or > 0.");
            }

            var solver = optimalEncoder.Solver;
            if (cleanUpSolver)
            {
                solver.CleanAll();
            }

            Utils.logger("creating demand variables.", verbose);
            this.DemandVariables = CreateDemandVariables(solver);
<<<<<<< HEAD
            this.DemandToBinaryPoly = new Dictionary<int, List<Polynomial<TVar>>>();
            if (demandList == null)
            {
                Utils.logger("demand List is null.", verbose);
                foreach (var (itemID, demandVar) in this.DemandVariables)
                {
                    this.DemandToBinaryPoly[itemID] = new List<Polynomial<TVar>>();
                    for (int dim = 0; dim < NumDimensions; dim++)
                    {
                        var outPoly = new Polynomial<TVar>();
                        for (int i = 1; i <= ((int)Math.Ceiling(this.Bins.MaxCapacity(dim) / smallestDemandUnit)); i++)
                        {
                            outPoly.Add(new Term<TVar>(-1 * i * smallestDemandUnit,
                                            solver.CreateVariable("demand_" + itemID + "_" + dim, type: GRB.BINARY)));
                        }
                        this.DemandToBinaryPoly[itemID].Add(outPoly.Negate());
                        outPoly.Add(new Term<TVar>(1, demandVar[dim]));
                        solver.AddEqZeroConstraint(outPoly);
                    }
                }
            }
            else
            {
                Utils.logger("demand List specified.", verbose);
                foreach (var (itemID, demandVar) in this.DemandVariables)
                {
                    this.DemandToBinaryPoly[itemID] = new List<Polynomial<TVar>>();
                    for (int dim = 0; dim < NumDimensions; dim++)
                    {
                        var demandPoly = new Polynomial<TVar>();
                        var sumPoly = new Polynomial<TVar>(new Term<TVar>(1));
                        foreach (var demandlvl in demandList[dim])
                        {
                            var newBinary = solver.CreateVariable("bin_dim_" + itemID + "_" + dim + "_" + demandlvl, type: GRB.BINARY);
                            demandPoly.Add(new Term<TVar>(-1 * demandlvl, newBinary));
                            sumPoly.Add(new Term<TVar>(-1, newBinary));
                        }
                        this.DemandToBinaryPoly[itemID].Add(demandPoly.Negate());
                        demandPoly.Add(new Term<TVar>(1, demandVar[dim]));
                        solver.AddEqZeroConstraint(demandPoly);
                        solver.AddEqZeroConstraint(sumPoly);
                    }
                }
            }
=======
            CreateBinaryDemandLevels(solver, demandList, verbose);

>>>>>>> 0f408c85
            Utils.logger("generating optimal encoding.", verbose);
            // var optBins = this.Bins.GetFirstKBins(numBinsUsedOptimal);
            var optimalEncoding = optimalEncoder.Encoding(Bins, preInputVariables: this.DemandVariables, verbose: verbose);
            Utils.logger("generating heuristic encoding.", verbose);
            var heuristicEncoding = heuristicEncoder.Encoding(Bins, preInputVariables: this.DemandVariables, verbose: verbose);

            // ensures that demand in both problems is the same and lower than demand upper bound constraint.
            Utils.logger("adding constraints for upper bound on demands.", verbose);
            if (perDemandUB != null)
            {
                EnsureDemandUB(solver, perDemandUB);
            }
            else
            {
                EnsureDemandUB(solver, demandUB);
            }
            Utils.logger("adding equality constraints for specified demands.", verbose);
            EnsureDemandEquality(solver, constrainedDemands);
            AddFFDWeightConstraints(solver, ffdMethod, verbose);

            if (numBinsUsedOptimal > 0) {
                var optimalBinsPoly = new Polynomial<TVar>();
                optimalBinsPoly.Add(new Term<TVar>(-1 * numBinsUsedOptimal));
                optimalBinsPoly.Add(new Term<TVar>(1, optimalEncoding.GlobalObjective));
                solver.AddEqZeroConstraint(optimalBinsPoly);
            }

            Utils.logger("setting the objective.", verbose);
            var objective = new Polynomial<TVar>(
                        new Term<TVar>(-1, optimalEncoding.GlobalObjective),
                        new Term<TVar>(1, heuristicEncoding.GlobalObjective));
            var solution = solver.Maximize(objective, reset: true);

            return ((VBPOptimizationSolution)optimalEncoder.GetSolution(solution), (VBPOptimizationSolution)heuristicEncoder.GetSolution(solution));
        }

<<<<<<< HEAD
=======
        private void AddFFDWeightConstraints(ISolver<TVar, TSolution> solver, FFDMethodChoice ffdMethod, bool verbose)
        {
>>>>>>> 0f408c85
            switch (ffdMethod)
            {
                case FFDMethodChoice.FF:
                    Utils.logger("Using FF Heuristic.", verbose);
                    break;
                case FFDMethodChoice.FFDSum:
                    Utils.logger("Using FFDSum Heuristic.", verbose);
                    for (int itemID = 0; itemID < this.NumItems - 1; itemID++)
                    {
                        var poly = new Polynomial<TVar>();
                        for (int dim = 0; dim < this.NumDimensions; dim++)
                        {
                            poly.Add(new Term<TVar>(1, this.DemandVariables[itemID + 1][dim]));
                            poly.Add(new Term<TVar>(-1, this.DemandVariables[itemID][dim]));
                        }
                        solver.AddLeqZeroConstraint(poly);
                    }
                    break;
                case FFDMethodChoice.FFDProd:
                    Utils.logger("Using FFDProd Heuristic.", verbose);
                    var itemIDToProd = new Dictionary<int, Polynomial<TVar>>();
                    for (int itemID = 0; itemID < this.NumItems; itemID++)
                    {
                        var multPoly = this.DemandToBinaryPoly[itemID][0].Copy();
                        // var multPoly = this.DemandVariables[itemID][0];
                        for (int dim = 1; dim < this.NumDimensions; dim++)
                        {
                            // multPoly = this.MultiplicationTwoBinaryPoly(solver, multPoly, this.DemandToBinaryPoly[itemID][dim]);
                            multPoly = this.MultiplicationBinaryContinuousPoly(solver, multPoly, this.DemandVariables[itemID][dim], this.Bins.MaxCapacity(dim));
                        }
                        itemIDToProd[itemID] = multPoly;
                    }
                    for (int itemID = 0; itemID < this.NumItems - 1; itemID++)
                    {
                        var poly = itemIDToProd[itemID].Negate();
                        poly.Add(itemIDToProd[itemID + 1]);
                        solver.AddLeqZeroConstraint(poly);
                    }
                    break;
                case FFDMethodChoice.FFDDiv:
                    Utils.logger("Using FFDDiv Heuristic.", verbose);
                    Debug.Assert(this.NumDimensions == 2);
                    for (int itemID = 0; itemID < this.NumItems; itemID++)
                    {
                        solver.AddLeqZeroConstraint(new Polynomial<TVar>(
                            new Term<TVar>(-1, this.DemandVariables[itemID][0]),
                            new Term<TVar>(this.smallestDemandUnit)));
                        solver.AddLeqZeroConstraint(new Polynomial<TVar>(
                            new Term<TVar>(-1, this.DemandVariables[itemID][1]),
                            new Term<TVar>(this.smallestDemandUnit)));
                    }
                    for (int itemID = 0; itemID < this.NumItems - 1; itemID++)
                    {
                        var poly1 = this.DemandToBinaryPoly[itemID][0].Copy();
                        var poly2 = this.DemandToBinaryPoly[itemID + 1][0].Copy();
                        poly1 = this.MultiplicationBinaryContinuousPoly(solver, poly1, this.DemandVariables[itemID + 1][1], this.Bins.MaxCapacity(1));
                        poly2 = this.MultiplicationBinaryContinuousPoly(solver, poly2, this.DemandVariables[itemID][1], this.Bins.MaxCapacity(0));
                        poly2.Add(poly1.Negate());
                        solver.AddLeqZeroConstraint(poly2);
                    }
                    break;
                default:
                    throw new Exception("invalid FFD Heuristic Method.");
            }
        }

        private void CreateBinaryDemandLevels(ISolver<TVar, TSolution> solver, IList<IList<double>> demandList, bool verbose)
        {
            this.DemandToBinaryPoly = new Dictionary<int, List<Polynomial<TVar>>>();
            if (demandList == null)
            {
                Utils.logger("demand List is null.", verbose);
                foreach (var (itemID, demandVar) in this.DemandVariables)
                {
                    this.DemandToBinaryPoly[itemID] = new List<Polynomial<TVar>>();
                    for (int dim = 0; dim < NumDimensions; dim++)
                    {
                        var demandPoly = new Polynomial<TVar>();
                        var sumPoly = new Polynomial<TVar>(new Term<TVar>(-1));
                        for (int i = 1; i <= ((int)Math.Ceiling(this.Bins.MaxCapacity(dim) / smallestDemandUnit)); i++)
                        {
                            var newBinary = solver.CreateVariable("demand_" + itemID + "_" + dim, type: GRB.BINARY);
                            demandPoly.Add(new Term<TVar>(-1 * i * smallestDemandUnit, newBinary));
                            sumPoly.Add(new Term<TVar>(1, newBinary));
                        }
                        this.DemandToBinaryPoly[itemID].Add(demandPoly.Negate());
                        demandPoly.Add(new Term<TVar>(1, demandVar[dim]));
                        solver.AddEqZeroConstraint(demandPoly);
                        solver.AddLeqZeroConstraint(sumPoly);
                    }
                }
            }
            else
            {
                Utils.logger("demand List specified.", verbose);
                foreach (var (itemID, demandVar) in this.DemandVariables)
                {
                    this.DemandToBinaryPoly[itemID] = new List<Polynomial<TVar>>();
                    for (int dim = 0; dim < NumDimensions; dim++)
                    {
                        var demandPoly = new Polynomial<TVar>();
                        var sumPoly = new Polynomial<TVar>(new Term<TVar>(1));
                        foreach (var demandlvl in demandList[dim])
                        {
                            var newBinary = solver.CreateVariable("bin_dim_" + itemID + "_" + dim + "_" + demandlvl, type: GRB.BINARY);
                            demandPoly.Add(new Term<TVar>(-1 * demandlvl, newBinary));
                            sumPoly.Add(new Term<TVar>(-1, newBinary));
                        }
                        this.DemandToBinaryPoly[itemID].Add(demandPoly.Negate());
                        demandPoly.Add(new Term<TVar>(1, demandVar[dim]));
                        solver.AddEqZeroConstraint(demandPoly);
                        solver.AddEqZeroConstraint(sumPoly);
                    }
                }
            }
        }

        private bool checkIfDemandIsConstrained(
            IDictionary<int, List<double>> constrainedDemands,
            int itemID)
        {
            return constrainedDemands.ContainsKey(itemID);
        }

        private double DiscoverMatchingDemandLvl(Polynomial<TVar> DemandVar, double demandValue)
        {
            if (demandValue <= 0.0001) {
                return 0;
            }
            foreach (var demandlvl in DemandVar.GetTerms()) {
                if (Math.Abs(demandlvl.Coefficient - demandValue) <= 0.0001) {
                    return demandlvl.Coefficient;
                }
            }
            throw new Exception(String.Format("does not match {0}", demandValue));
        }

        private (double, (VBPOptimizationSolution, VBPOptimizationSolution)) GetGap (
            IEncoder<TVar, TSolution> optimalEncoder,
            IEncoder<TVar, TSolution> heuristicEncoder,
            Dictionary<int, List<double>> itemSizes,
            bool disableStoreProgress = false)
        {
            // solving the hueristic for the demand
            heuristicEncoder.Solver.CleanAll(disableStoreProgress: disableStoreProgress);
            var demandVariables = CreateDemandVariables(heuristicEncoder.Solver);
            var encodingHeuristic = heuristicEncoder.Encoding(Bins, preDemandVariables: demandVariables,
                                            demandEqualityConstraints: itemSizes);
            var solverSolutionHeuristic = heuristicEncoder.Solver.Maximize(encodingHeuristic.MaximizationObjective);
            var optimizationSolutionHeuristic = (VBPOptimizationSolution)heuristicEncoder.GetSolution(solverSolutionHeuristic);

            // solving the optimal for the demand
            optimalEncoder.Solver.CleanAll(disableStoreProgress: disableStoreProgress);
            demandVariables = CreateDemandVariables(optimalEncoder.Solver);
            var encodingOptimal = optimalEncoder.Encoding(Bins, preDemandVariables: demandVariables,
                                            demandEqualityConstraints: itemSizes);
            var solverSolutionOptimal = optimalEncoder.Solver.Maximize(encodingOptimal.MaximizationObjective);
            var optimizationSolutionOptimal = (VBPOptimizationSolution)optimalEncoder.GetSolution(solverSolutionOptimal);
            double currGap = optimizationSolutionOptimal.TotalNumBinsUsed - optimizationSolutionHeuristic.TotalNumBinsUsed;
            return (currGap, (optimizationSolutionOptimal, optimizationSolutionHeuristic));
        }

        /// <summary>
        /// Find an adversarial input that maximizes the optimality gap between two optimizations.
        /// </summary>
        public (VBPOptimizationSolution, VBPOptimizationSolution) MaximizeOptimalityGapFFDIterative(
            IEncoder<TVar, TSolution> optimalEncoder,
            IEncoder<TVar, TSolution> heuristicEncoder,
            FFDMethodChoice ffdMethod,
            int numItemsEachIteration,
            int maxNumOptBinEachIteration = -1,
            double demandUB = -1,
            IList<IList<double>> demandList = null,
            IDictionary<int, List<double>> constrainedDemands = null,
            bool simplify = false,
            bool verbose = false,
            bool cleanUpSolver = true,
            IDictionary<int, List<double>> perDemandUB = null)
        {
            constrainedDemands = constrainedDemands ?? new Dictionary<int, List<double>>();
            // only works for online ffd for now
            Debug.Assert(ffdMethod == FFDMethodChoice.FF);
            if (optimalEncoder.Solver != heuristicEncoder.Solver)
            {
                throw new Exception("Solver mismatch between optimal and heuristic encoders.");
            }
            if (demandUB != -1 & perDemandUB != null) {
                throw new Exception("if global demand ub is enabled, then perDemandUB should be null");
            }
            if (maxNumOptBinEachIteration != -1 & maxNumOptBinEachIteration < 0) {
                throw new Exception("maximum bin in each iteration should be either -1 or > 0.");
            }

            var solver = optimalEncoder.Solver;
            if (cleanUpSolver) {
                solver.CleanAll();
            }

            Utils.logger("creating demand variables.", verbose);
            this.DemandVariables = CreateDemandVariables(solver);
            CreateBinaryDemandLevels(solver, demandList, verbose);

            Utils.logger("generating optimal encoding.", verbose);
            // var optBins = this.Bins.GetFirstKBins(numBinsUsedOptimal);
            var optimalEncoding = optimalEncoder.Encoding(Bins, preDemandVariables: this.DemandVariables, verbose: verbose);
            Utils.logger("generating heuristic encoding.", verbose);
            var heuristicEncoding = heuristicEncoder.Encoding(Bins, preDemandVariables: this.DemandVariables, verbose: verbose);

            // ensures that demand in both problems is the same and lower than demand upper bound constraint.
            Utils.logger("adding constraints for upper bound on demands.", verbose);
            if (perDemandUB != null) {
                EnsureDemandUB(solver, perDemandUB);
            } else {
                EnsureDemandUB(solver, demandUB);
            }
            Utils.logger("adding equality constraints for specified demands.", verbose);
            EnsureDemandEquality(solver, constrainedDemands);

            Utils.logger("Initialize all demands with zero!", verbose);
            var itemToConstraintMapping = new Dictionary<int, List<string>>();
            foreach (var (itemID, ListDemandVar) in this.DemandVariables) {
                var listConstrNames = new List<string>();
                foreach (var demandVar in ListDemandVar) {
                    if (this.checkIfDemandIsConstrained(constrainedDemands, itemID)) {
                        continue;
                    }
                    var constrName = solver.AddLeqZeroConstraint(new Polynomial<TVar>(new Term<TVar>(1, demandVar)));
                    listConstrNames.Add(constrName);
                }
                itemToConstraintMapping[itemID] = listConstrNames;
            }

            var optimalUBConstraintName = "";
            if (maxNumOptBinEachIteration > 0) {
                Utils.logger("Add Upper bound on the number of bins optimal uses.", verbose);
                var optimalBinsPoly = new Polynomial<TVar>();
                optimalBinsPoly.Add(new Term<TVar>(-1 * maxNumOptBinEachIteration));
                optimalBinsPoly.Add(new Term<TVar>(1, optimalEncoding.GlobalObjective));
                optimalUBConstraintName = solver.AddLeqZeroConstraint(optimalBinsPoly);
            }
            solver.ModelUpdate();

            int lastItemPlaced = -1;
            int numOptBinsSoFar = 0;
            var itemSizes = new Dictionary<int, List<double>>();
            while (lastItemPlaced + 1 < this.NumItems) {
                Utils.logger(
                    string.Format("Placing Items {0} - {1}", lastItemPlaced + 1, lastItemPlaced + numItemsEachIteration),
                    verbose);
                var consideredItems = new HashSet<int>();
                for (var numPlaced = 0; numPlaced < numItemsEachIteration; numPlaced++) {
                    lastItemPlaced += 1;
                    if (lastItemPlaced >= this.NumItems) {
                        break;
                    }
                    foreach (var constrName in itemToConstraintMapping[lastItemPlaced]) {
                        solver.RemoveConstraint(constrName);
                    }
                    consideredItems.Add(lastItemPlaced);
                }

                if (maxNumOptBinEachIteration > 0) {
                    solver.ChangeConstraintRHS(optimalUBConstraintName, numOptBinsSoFar + maxNumOptBinEachIteration);
                }

                Utils.logger("setting the objective.", verbose);
                var objective = new Polynomial<TVar>(
                            new Term<TVar>(-1, optimalEncoding.GlobalObjective),
                            new Term<TVar>(1, heuristicEncoding.GlobalObjective));
                var solution = solver.Maximize(objective, reset: true);
                var optimalSolution = (VBPOptimizationSolution)optimalEncoder.GetSolution(solution);
                numOptBinsSoFar = optimalSolution.TotalNumBinsUsed;
                // var heuristicSolution = (VBPOptimizationSolution)heuristicEncoder.GetSolution(solution);

                foreach (var itemID in consideredItems) {
                    itemSizes[itemID] = new List<double>();
                    for (var dimID = 0; dimID < this.NumDimensions; dimID++) {
                        var demandlvl = DiscoverMatchingDemandLvl(this.DemandToBinaryPoly[itemID][dimID],
                                            optimalSolution.Demands[itemID][dimID]);
                        itemSizes[itemID].Add(demandlvl);
                    }
                    AddSingleDemandEquality(solver, itemID, itemSizes[itemID]);
                }
            }
            // Console.WriteLine(Newtonsoft.Json.JsonConvert.SerializeObject(itemSizes, Newtonsoft.Json.Formatting.Indented));
            var output = GetGap(optimalEncoder, heuristicEncoder, itemSizes);
            Utils.logger("Final gap: " + output.Item1, verbose);
            return output.Item2;
        }
    }
}<|MERGE_RESOLUTION|>--- conflicted
+++ resolved
@@ -63,13 +63,8 @@
         {
             var output = new Dictionary<int, List<TVar>>();
             Console.WriteLine("[INFO] In total " + this.Bins.GetNum() + " bins");
-<<<<<<< HEAD
             for (int itemID = 0; itemID < NumItems; itemID++)
             {
-=======
-            for (int itemID = 0; itemID < NumItems; itemID++) {
-                // Console.WriteLine(itemID);
->>>>>>> 0f408c85
                 output[itemID] = new List<TVar>();
                 for (int dim = 0; dim < NumDimensions; dim++)
                 {
@@ -252,7 +247,114 @@
 
             Utils.logger("creating demand variables.", verbose);
             this.DemandVariables = CreateDemandVariables(solver);
-<<<<<<< HEAD
+            CreateBinaryDemandLevels(solver, demandList, verbose);
+
+            Utils.logger("generating optimal encoding.", verbose);
+            // var optBins = this.Bins.GetFirstKBins(numBinsUsedOptimal);
+            var optimalEncoding = optimalEncoder.Encoding(Bins, preInputVariables: this.DemandVariables, verbose: verbose);
+            Utils.logger("generating heuristic encoding.", verbose);
+            var heuristicEncoding = heuristicEncoder.Encoding(Bins, preInputVariables: this.DemandVariables, verbose: verbose);
+
+            // ensures that demand in both problems is the same and lower than demand upper bound constraint.
+            Utils.logger("adding constraints for upper bound on demands.", verbose);
+            if (perDemandUB != null)
+            {
+                EnsureDemandUB(solver, perDemandUB);
+            }
+            else
+            {
+                EnsureDemandUB(solver, demandUB);
+            }
+            Utils.logger("adding equality constraints for specified demands.", verbose);
+            EnsureDemandEquality(solver, constrainedDemands);
+            AddFFDWeightConstraints(solver, ffdMethod, verbose);
+
+            if (numBinsUsedOptimal > 0) {
+                var optimalBinsPoly = new Polynomial<TVar>();
+                optimalBinsPoly.Add(new Term<TVar>(-1 * numBinsUsedOptimal));
+                optimalBinsPoly.Add(new Term<TVar>(1, optimalEncoding.GlobalObjective));
+                solver.AddEqZeroConstraint(optimalBinsPoly);
+            }
+
+            Utils.logger("setting the objective.", verbose);
+            var objective = new Polynomial<TVar>(
+                        new Term<TVar>(-1, optimalEncoding.GlobalObjective),
+                        new Term<TVar>(1, heuristicEncoding.GlobalObjective));
+            var solution = solver.Maximize(objective, reset: true);
+
+            return ((VBPOptimizationSolution)optimalEncoder.GetSolution(solution), (VBPOptimizationSolution)heuristicEncoder.GetSolution(solution));
+        }
+
+        private void AddFFDWeightConstraints(ISolver<TVar, TSolution> solver, FFDMethodChoice ffdMethod, bool verbose)
+        {
+            switch (ffdMethod)
+            {
+                case FFDMethodChoice.FF:
+                    Utils.logger("Using FF Heuristic.", verbose);
+                    break;
+                case FFDMethodChoice.FFDSum:
+                    Utils.logger("Using FFDSum Heuristic.", verbose);
+                    for (int itemID = 0; itemID < this.NumItems - 1; itemID++)
+                    {
+                        var poly = new Polynomial<TVar>();
+                        for (int dim = 0; dim < this.NumDimensions; dim++)
+                        {
+                            poly.Add(new Term<TVar>(1, this.DemandVariables[itemID + 1][dim]));
+                            poly.Add(new Term<TVar>(-1, this.DemandVariables[itemID][dim]));
+                        }
+                        solver.AddLeqZeroConstraint(poly);
+                    }
+                    break;
+                case FFDMethodChoice.FFDProd:
+                    Utils.logger("Using FFDProd Heuristic.", verbose);
+                    var itemIDToProd = new Dictionary<int, Polynomial<TVar>>();
+                    for (int itemID = 0; itemID < this.NumItems; itemID++)
+                    {
+                        var multPoly = this.DemandToBinaryPoly[itemID][0].Copy();
+                        // var multPoly = this.DemandVariables[itemID][0];
+                        for (int dim = 1; dim < this.NumDimensions; dim++)
+                        {
+                            // multPoly = this.MultiplicationTwoBinaryPoly(solver, multPoly, this.DemandToBinaryPoly[itemID][dim]);
+                            multPoly = this.MultiplicationBinaryContinuousPoly(solver, multPoly, this.DemandVariables[itemID][dim], this.Bins.MaxCapacity(dim));
+                        }
+                        itemIDToProd[itemID] = multPoly;
+                    }
+                    for (int itemID = 0; itemID < this.NumItems - 1; itemID++)
+                    {
+                        var poly = itemIDToProd[itemID].Negate();
+                        poly.Add(itemIDToProd[itemID + 1]);
+                        solver.AddLeqZeroConstraint(poly);
+                    }
+                    break;
+                case FFDMethodChoice.FFDDiv:
+                    Utils.logger("Using FFDDiv Heuristic.", verbose);
+                    Debug.Assert(this.NumDimensions == 2);
+                    for (int itemID = 0; itemID < this.NumItems; itemID++)
+                    {
+                        solver.AddLeqZeroConstraint(new Polynomial<TVar>(
+                            new Term<TVar>(-1, this.DemandVariables[itemID][0]),
+                            new Term<TVar>(this.smallestDemandUnit)));
+                        solver.AddLeqZeroConstraint(new Polynomial<TVar>(
+                            new Term<TVar>(-1, this.DemandVariables[itemID][1]),
+                            new Term<TVar>(this.smallestDemandUnit)));
+                    }
+                    for (int itemID = 0; itemID < this.NumItems - 1; itemID++)
+                    {
+                        var poly1 = this.DemandToBinaryPoly[itemID][0].Copy();
+                        var poly2 = this.DemandToBinaryPoly[itemID + 1][0].Copy();
+                        poly1 = this.MultiplicationBinaryContinuousPoly(solver, poly1, this.DemandVariables[itemID + 1][1], this.Bins.MaxCapacity(1));
+                        poly2 = this.MultiplicationBinaryContinuousPoly(solver, poly2, this.DemandVariables[itemID][1], this.Bins.MaxCapacity(0));
+                        poly2.Add(poly1.Negate());
+                        solver.AddLeqZeroConstraint(poly2);
+                    }
+                    break;
+                default:
+                    throw new Exception("invalid FFD Heuristic Method.");
+            }
+        }
+
+        private void CreateBinaryDemandLevels(ISolver<TVar, TSolution> solver, IList<IList<double>> demandList, bool verbose)
+        {
             this.DemandToBinaryPoly = new Dictionary<int, List<Polynomial<TVar>>>();
             if (demandList == null)
             {
@@ -262,15 +364,18 @@
                     this.DemandToBinaryPoly[itemID] = new List<Polynomial<TVar>>();
                     for (int dim = 0; dim < NumDimensions; dim++)
                     {
-                        var outPoly = new Polynomial<TVar>();
+                        var demandPoly = new Polynomial<TVar>();
+                        var sumPoly = new Polynomial<TVar>(new Term<TVar>(-1));
                         for (int i = 1; i <= ((int)Math.Ceiling(this.Bins.MaxCapacity(dim) / smallestDemandUnit)); i++)
                         {
-                            outPoly.Add(new Term<TVar>(-1 * i * smallestDemandUnit,
-                                            solver.CreateVariable("demand_" + itemID + "_" + dim, type: GRB.BINARY)));
+                            var newBinary = solver.CreateVariable("demand_" + itemID + "_" + dim, type: GRB.BINARY);
+                            demandPoly.Add(new Term<TVar>(-1 * i * smallestDemandUnit, newBinary));
+                            sumPoly.Add(new Term<TVar>(1, newBinary));
                         }
-                        this.DemandToBinaryPoly[itemID].Add(outPoly.Negate());
-                        outPoly.Add(new Term<TVar>(1, demandVar[dim]));
-                        solver.AddEqZeroConstraint(outPoly);
+                        this.DemandToBinaryPoly[itemID].Add(demandPoly.Negate());
+                        demandPoly.Add(new Term<TVar>(1, demandVar[dim]));
+                        solver.AddEqZeroConstraint(demandPoly);
+                        solver.AddLeqZeroConstraint(sumPoly);
                     }
                 }
             }
@@ -297,166 +402,6 @@
                     }
                 }
             }
-=======
-            CreateBinaryDemandLevels(solver, demandList, verbose);
-
->>>>>>> 0f408c85
-            Utils.logger("generating optimal encoding.", verbose);
-            // var optBins = this.Bins.GetFirstKBins(numBinsUsedOptimal);
-            var optimalEncoding = optimalEncoder.Encoding(Bins, preInputVariables: this.DemandVariables, verbose: verbose);
-            Utils.logger("generating heuristic encoding.", verbose);
-            var heuristicEncoding = heuristicEncoder.Encoding(Bins, preInputVariables: this.DemandVariables, verbose: verbose);
-
-            // ensures that demand in both problems is the same and lower than demand upper bound constraint.
-            Utils.logger("adding constraints for upper bound on demands.", verbose);
-            if (perDemandUB != null)
-            {
-                EnsureDemandUB(solver, perDemandUB);
-            }
-            else
-            {
-                EnsureDemandUB(solver, demandUB);
-            }
-            Utils.logger("adding equality constraints for specified demands.", verbose);
-            EnsureDemandEquality(solver, constrainedDemands);
-            AddFFDWeightConstraints(solver, ffdMethod, verbose);
-
-            if (numBinsUsedOptimal > 0) {
-                var optimalBinsPoly = new Polynomial<TVar>();
-                optimalBinsPoly.Add(new Term<TVar>(-1 * numBinsUsedOptimal));
-                optimalBinsPoly.Add(new Term<TVar>(1, optimalEncoding.GlobalObjective));
-                solver.AddEqZeroConstraint(optimalBinsPoly);
-            }
-
-            Utils.logger("setting the objective.", verbose);
-            var objective = new Polynomial<TVar>(
-                        new Term<TVar>(-1, optimalEncoding.GlobalObjective),
-                        new Term<TVar>(1, heuristicEncoding.GlobalObjective));
-            var solution = solver.Maximize(objective, reset: true);
-
-            return ((VBPOptimizationSolution)optimalEncoder.GetSolution(solution), (VBPOptimizationSolution)heuristicEncoder.GetSolution(solution));
-        }
-
-<<<<<<< HEAD
-=======
-        private void AddFFDWeightConstraints(ISolver<TVar, TSolution> solver, FFDMethodChoice ffdMethod, bool verbose)
-        {
->>>>>>> 0f408c85
-            switch (ffdMethod)
-            {
-                case FFDMethodChoice.FF:
-                    Utils.logger("Using FF Heuristic.", verbose);
-                    break;
-                case FFDMethodChoice.FFDSum:
-                    Utils.logger("Using FFDSum Heuristic.", verbose);
-                    for (int itemID = 0; itemID < this.NumItems - 1; itemID++)
-                    {
-                        var poly = new Polynomial<TVar>();
-                        for (int dim = 0; dim < this.NumDimensions; dim++)
-                        {
-                            poly.Add(new Term<TVar>(1, this.DemandVariables[itemID + 1][dim]));
-                            poly.Add(new Term<TVar>(-1, this.DemandVariables[itemID][dim]));
-                        }
-                        solver.AddLeqZeroConstraint(poly);
-                    }
-                    break;
-                case FFDMethodChoice.FFDProd:
-                    Utils.logger("Using FFDProd Heuristic.", verbose);
-                    var itemIDToProd = new Dictionary<int, Polynomial<TVar>>();
-                    for (int itemID = 0; itemID < this.NumItems; itemID++)
-                    {
-                        var multPoly = this.DemandToBinaryPoly[itemID][0].Copy();
-                        // var multPoly = this.DemandVariables[itemID][0];
-                        for (int dim = 1; dim < this.NumDimensions; dim++)
-                        {
-                            // multPoly = this.MultiplicationTwoBinaryPoly(solver, multPoly, this.DemandToBinaryPoly[itemID][dim]);
-                            multPoly = this.MultiplicationBinaryContinuousPoly(solver, multPoly, this.DemandVariables[itemID][dim], this.Bins.MaxCapacity(dim));
-                        }
-                        itemIDToProd[itemID] = multPoly;
-                    }
-                    for (int itemID = 0; itemID < this.NumItems - 1; itemID++)
-                    {
-                        var poly = itemIDToProd[itemID].Negate();
-                        poly.Add(itemIDToProd[itemID + 1]);
-                        solver.AddLeqZeroConstraint(poly);
-                    }
-                    break;
-                case FFDMethodChoice.FFDDiv:
-                    Utils.logger("Using FFDDiv Heuristic.", verbose);
-                    Debug.Assert(this.NumDimensions == 2);
-                    for (int itemID = 0; itemID < this.NumItems; itemID++)
-                    {
-                        solver.AddLeqZeroConstraint(new Polynomial<TVar>(
-                            new Term<TVar>(-1, this.DemandVariables[itemID][0]),
-                            new Term<TVar>(this.smallestDemandUnit)));
-                        solver.AddLeqZeroConstraint(new Polynomial<TVar>(
-                            new Term<TVar>(-1, this.DemandVariables[itemID][1]),
-                            new Term<TVar>(this.smallestDemandUnit)));
-                    }
-                    for (int itemID = 0; itemID < this.NumItems - 1; itemID++)
-                    {
-                        var poly1 = this.DemandToBinaryPoly[itemID][0].Copy();
-                        var poly2 = this.DemandToBinaryPoly[itemID + 1][0].Copy();
-                        poly1 = this.MultiplicationBinaryContinuousPoly(solver, poly1, this.DemandVariables[itemID + 1][1], this.Bins.MaxCapacity(1));
-                        poly2 = this.MultiplicationBinaryContinuousPoly(solver, poly2, this.DemandVariables[itemID][1], this.Bins.MaxCapacity(0));
-                        poly2.Add(poly1.Negate());
-                        solver.AddLeqZeroConstraint(poly2);
-                    }
-                    break;
-                default:
-                    throw new Exception("invalid FFD Heuristic Method.");
-            }
-        }
-
-        private void CreateBinaryDemandLevels(ISolver<TVar, TSolution> solver, IList<IList<double>> demandList, bool verbose)
-        {
-            this.DemandToBinaryPoly = new Dictionary<int, List<Polynomial<TVar>>>();
-            if (demandList == null)
-            {
-                Utils.logger("demand List is null.", verbose);
-                foreach (var (itemID, demandVar) in this.DemandVariables)
-                {
-                    this.DemandToBinaryPoly[itemID] = new List<Polynomial<TVar>>();
-                    for (int dim = 0; dim < NumDimensions; dim++)
-                    {
-                        var demandPoly = new Polynomial<TVar>();
-                        var sumPoly = new Polynomial<TVar>(new Term<TVar>(-1));
-                        for (int i = 1; i <= ((int)Math.Ceiling(this.Bins.MaxCapacity(dim) / smallestDemandUnit)); i++)
-                        {
-                            var newBinary = solver.CreateVariable("demand_" + itemID + "_" + dim, type: GRB.BINARY);
-                            demandPoly.Add(new Term<TVar>(-1 * i * smallestDemandUnit, newBinary));
-                            sumPoly.Add(new Term<TVar>(1, newBinary));
-                        }
-                        this.DemandToBinaryPoly[itemID].Add(demandPoly.Negate());
-                        demandPoly.Add(new Term<TVar>(1, demandVar[dim]));
-                        solver.AddEqZeroConstraint(demandPoly);
-                        solver.AddLeqZeroConstraint(sumPoly);
-                    }
-                }
-            }
-            else
-            {
-                Utils.logger("demand List specified.", verbose);
-                foreach (var (itemID, demandVar) in this.DemandVariables)
-                {
-                    this.DemandToBinaryPoly[itemID] = new List<Polynomial<TVar>>();
-                    for (int dim = 0; dim < NumDimensions; dim++)
-                    {
-                        var demandPoly = new Polynomial<TVar>();
-                        var sumPoly = new Polynomial<TVar>(new Term<TVar>(1));
-                        foreach (var demandlvl in demandList[dim])
-                        {
-                            var newBinary = solver.CreateVariable("bin_dim_" + itemID + "_" + dim + "_" + demandlvl, type: GRB.BINARY);
-                            demandPoly.Add(new Term<TVar>(-1 * demandlvl, newBinary));
-                            sumPoly.Add(new Term<TVar>(-1, newBinary));
-                        }
-                        this.DemandToBinaryPoly[itemID].Add(demandPoly.Negate());
-                        demandPoly.Add(new Term<TVar>(1, demandVar[dim]));
-                        solver.AddEqZeroConstraint(demandPoly);
-                        solver.AddEqZeroConstraint(sumPoly);
-                    }
-                }
-            }
         }
 
         private bool checkIfDemandIsConstrained(
@@ -488,16 +433,16 @@
             // solving the hueristic for the demand
             heuristicEncoder.Solver.CleanAll(disableStoreProgress: disableStoreProgress);
             var demandVariables = CreateDemandVariables(heuristicEncoder.Solver);
-            var encodingHeuristic = heuristicEncoder.Encoding(Bins, preDemandVariables: demandVariables,
-                                            demandEqualityConstraints: itemSizes);
+            var encodingHeuristic = heuristicEncoder.Encoding(Bins, preInputVariables: demandVariables,
+                                            inputEqualityConstraints: itemSizes);
             var solverSolutionHeuristic = heuristicEncoder.Solver.Maximize(encodingHeuristic.MaximizationObjective);
             var optimizationSolutionHeuristic = (VBPOptimizationSolution)heuristicEncoder.GetSolution(solverSolutionHeuristic);
 
             // solving the optimal for the demand
             optimalEncoder.Solver.CleanAll(disableStoreProgress: disableStoreProgress);
             demandVariables = CreateDemandVariables(optimalEncoder.Solver);
-            var encodingOptimal = optimalEncoder.Encoding(Bins, preDemandVariables: demandVariables,
-                                            demandEqualityConstraints: itemSizes);
+            var encodingOptimal = optimalEncoder.Encoding(Bins, preInputVariables: demandVariables,
+                                            inputEqualityConstraints: itemSizes);
             var solverSolutionOptimal = optimalEncoder.Solver.Maximize(encodingOptimal.MaximizationObjective);
             var optimizationSolutionOptimal = (VBPOptimizationSolution)optimalEncoder.GetSolution(solverSolutionOptimal);
             double currGap = optimizationSolutionOptimal.TotalNumBinsUsed - optimizationSolutionHeuristic.TotalNumBinsUsed;
@@ -546,15 +491,18 @@
 
             Utils.logger("generating optimal encoding.", verbose);
             // var optBins = this.Bins.GetFirstKBins(numBinsUsedOptimal);
-            var optimalEncoding = optimalEncoder.Encoding(Bins, preDemandVariables: this.DemandVariables, verbose: verbose);
+            var optimalEncoding = optimalEncoder.Encoding(Bins, preInputVariables: this.DemandVariables, verbose: verbose);
             Utils.logger("generating heuristic encoding.", verbose);
-            var heuristicEncoding = heuristicEncoder.Encoding(Bins, preDemandVariables: this.DemandVariables, verbose: verbose);
+            var heuristicEncoding = heuristicEncoder.Encoding(Bins, preInputVariables: this.DemandVariables, verbose: verbose);
 
             // ensures that demand in both problems is the same and lower than demand upper bound constraint.
             Utils.logger("adding constraints for upper bound on demands.", verbose);
-            if (perDemandUB != null) {
+            if (perDemandUB != null)
+            {
                 EnsureDemandUB(solver, perDemandUB);
-            } else {
+            }
+            else
+            {
                 EnsureDemandUB(solver, demandUB);
             }
             Utils.logger("adding equality constraints for specified demands.", verbose);
