--- conflicted
+++ resolved
@@ -127,21 +127,13 @@
             Utils.logger("generating optimal encoding.", verbose);
             var optimalEncoding = optimalEncoder.Encoding(this.Topology, preInputVariables: this.DemandVariables,
                     innerEncoding: innerEncoding, numProcesses: this.NumProcesses, verbose: verbose,
-<<<<<<< HEAD
-                    inputEqualityConstraints: LocalityConstrainedDemands, noAdditionalConstraints: true);
-=======
-                    demandEqualityConstraints: LocalityConstrainedDemands, noAdditionalConstraints: true,
+                    inputEqualityConstraints: LocalityConstrainedDemands, noAdditionalConstraints: true,
                     pathType: pathType, selectedPaths: selectedPaths, historicDemandConstraints: historicDemandConstraints);
->>>>>>> 922792df
             Utils.logger("generating heuristic encoding.", verbose);
             var heuristicEncoding = heuristicEncoder.Encoding(this.Topology, preInputVariables: this.DemandVariables,
                     innerEncoding: innerEncoding, numProcesses: this.NumProcesses, verbose: verbose,
-<<<<<<< HEAD
-                    inputEqualityConstraints: LocalityConstrainedDemands);
-=======
-                    demandEqualityConstraints: LocalityConstrainedDemands,
+                    inputEqualityConstraints: LocalityConstrainedDemands,
                     pathType: pathType, selectedPaths: selectedPaths, historicDemandConstraints: historicDemandConstraints);
->>>>>>> 922792df
 
             // ensures that demand in both problems is the same and lower than demand upper bound constraint.
             Utils.logger("adding constraints for upper bound on demands.", verbose);
@@ -1575,22 +1567,13 @@
                 }
             }
             double currMaxGap = 0;
-<<<<<<< HEAD
             TEOptimizationSolution zero_solution = new TEOptimizationSolution
             {
-                TotalDemandMet = 0,
+                MaxObjective = 0,
                 Demands = new Dictionary<(string, string), double> { },
-                Flows = new Dictionary<(string, string), double> { },
+                // Flows = new Dictionary<(string, string), double> { },
                 FlowsPaths = new Dictionary<string[], double> { },
             };
-=======
-            TEOptimizationSolution zero_solution = new TEOptimizationSolution {
-                    MaxObjective = 0,
-                    Demands = new Dictionary<(string, string), double> { },
-                    // Flows = new Dictionary<(string, string), double> { },
-                    FlowsPaths = new Dictionary<string[], double> { },
-                };
->>>>>>> 922792df
             (TEOptimizationSolution, TEOptimizationSolution) worstResult = (zero_solution, zero_solution);
             Random rng = new Random(seed);
             double timeout_ms = timeout * 1000;
@@ -1704,22 +1687,13 @@
             }
 
             double currMaxGap = 0;
-<<<<<<< HEAD
             TEOptimizationSolution zero_solution = new TEOptimizationSolution
             {
-                TotalDemandMet = 0,
+                MaxObjective = 0,
                 Demands = new Dictionary<(string, string), double> { },
-                Flows = new Dictionary<(string, string), double> { },
+                // Flows = new Dictionary<(string, string), double> { },
                 FlowsPaths = new Dictionary<string[], double> { },
             };
-=======
-            TEOptimizationSolution zero_solution = new TEOptimizationSolution {
-                    MaxObjective = 0,
-                    Demands = new Dictionary<(string, string), double> { },
-                    // Flows = new Dictionary<(string, string), double> { },
-                    FlowsPaths = new Dictionary<string[], double> { },
-                };
->>>>>>> 922792df
             (TEOptimizationSolution, TEOptimizationSolution) worstResult = (zero_solution, zero_solution);
             Random rng = new Random(seed);
             double timeout_ms = timeout * 1000;
@@ -2017,22 +1991,13 @@
             bool timeoutReached = false;
             var timeout_ms = timeout * 1000;
             Stopwatch timer = Stopwatch.StartNew();
-<<<<<<< HEAD
             TEOptimizationSolution zero_solution = new TEOptimizationSolution
             {
-                TotalDemandMet = 0,
+                MaxObjective = 0,
                 Demands = new Dictionary<(string, string), double> { },
-                Flows = new Dictionary<(string, string), double> { },
+                // Flows = new Dictionary<(string, string), double> { },
                 FlowsPaths = new Dictionary<string[], double> { },
             };
-=======
-            TEOptimizationSolution zero_solution = new TEOptimizationSolution {
-                    MaxObjective = 0,
-                    Demands = new Dictionary<(string, string), double> { },
-                    // Flows = new Dictionary<(string, string), double> { },
-                    FlowsPaths = new Dictionary<string[], double> { },
-                };
->>>>>>> 922792df
             bool feasible = true;
             Dictionary<(string, string), double> currDemands = getRandomDemand(rng, demandUB);
             double currGap = 0;
